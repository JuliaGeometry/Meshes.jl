# ------------------------------------------------------------------
# Licensed under the MIT License. See LICENSE in the project root.
# ------------------------------------------------------------------

"""
    Mesh{Dim,T}

A mesh embedded in a `Dim`-dimensional space with coordinates of type `T`.
"""
abstract type Mesh{Dim,T} <: Domain{Dim,T} end

"""
    vertices(mesh)

Return the vertices of the `mesh`.
"""
function vertices end

"""
    faces(mesh, rank)

Return an iterator with `rank`-faces of the `mesh`.

## Example

Consider a mesh of tetrahedrons embedded in a 3D space. We can loop over
all 3-faces (a.k.a. cells) or over all 2-faces to handle the interfaces
between adjacent cells:

```julia
tetrahedrons = faces(mesh, 3)
triangles = faces(mesh, 2)
segments = faces(mesh, 1)
```
"""
function faces end

"""
    elements(mesh)

Return the faces of the mesh with rank equal to the embedding dimension.

## Example

A 2D surface embedded in 3D space has no elements. When embedded in 2D space
the elements can be triangles, quadrangles or any 2-face.

The elements of a volume embedded in 3D space can be tetrahedrons, hexahedrons,
of any 3-face.
"""
elements(m::Mesh{Dim}) where {Dim} = faces(m, Dim)


"""
    measure(mesh)

Return the measure of a mesh by summing the measure of its elements.
"""
<<<<<<< HEAD
measure(m::Mesh) = sum(measure, faces(m, 2))
=======
measure(m::Mesh) = sum(measure, elements(m))
>>>>>>> a9394a22


include("mesh/cartesiangrid.jl")
include("mesh/unstructured.jl")<|MERGE_RESOLUTION|>--- conflicted
+++ resolved
@@ -56,12 +56,7 @@
 
 Return the measure of a mesh by summing the measure of its elements.
 """
-<<<<<<< HEAD
 measure(m::Mesh) = sum(measure, faces(m, 2))
-=======
-measure(m::Mesh) = sum(measure, elements(m))
->>>>>>> a9394a22
-
 
 include("mesh/cartesiangrid.jl")
 include("mesh/unstructured.jl")