# ------------------------------------------------------------------
# Licensed under the MIT License. See LICENSE in the project root.
# ------------------------------------------------------------------

"""
    Repair{K}

Perform repairing operation with code `K`.

## Available operations

- K = 0: duplicated vertices and faces are removed
- K = 1: unused vertices are removed
- K = 2: non-manifold faces are removed
- K = 3: degenerate faces are removed
- K = 4: non-manifold vertices are removed
- K = 5: non-manifold vertices are split by threshold
- K = 6: close vertices are merged (given a radius)
- K = 7: faces are coherently oriented
"""
struct Repair{K} <: StatelessGeometricTransform end


# --------------
# OPERATION (0)
# --------------

function apply(::Repair{0}, mesh)
  points  = vertices(mesh)
  npoints = nvertices(mesh)

  count = 0
<<<<<<< HEAD
  dups = fill(false, npoints)
  inds = Dict{Int,Int}()

=======
  dups  = fill(false, npoints)
  inds  = Dict{Int,Int}()
>>>>>>> 3cbc28c1
  for i in 1:(npoints-1)
    if !dups[i]
      # find duplicates
      js = i .+ findall(==(points[i]), points[i+1:npoints])
      dups[js] .= true
<<<<<<< HEAD
=======

      # update indices
>>>>>>> 3cbc28c1
      count += 1
      for k in [js; i]
        inds[k] = count
      end
    end
  end
  
<<<<<<< HEAD
  # if last vertex is not a duplicate, add it to the dictionary
=======
  # if last vertex is not a duplicate,
  # add it to the dictionary
>>>>>>> 3cbc28c1
  if npoints ∉ keys(inds) 
    inds[npoints] = count
  end

  # get the elements (faces)
  topo = topology(mesh)
  ∂₂₀ = Boundary{2,0}(topo)
  nelems = nelements(topo)

  # vector to store the connectivities
  connec = Vector{Connectivity}(undef, 0)

  # iterate over the elements
  for e in 1:nelems
    elem = ∂₂₀(e)
    toconnect = [inds[i] for i in elem]
    c = connect(ntuple(i -> toconnect[i], length(toconnect)))
    push!(connec, c)
  end

  # unique points
  upoints = points[.!dups]

  # indices of non-duplicates faces
  uinds = unique(i -> Set{Int}([indices(connec[i])...]), 1:nelems)

  # unique connectivities
  uconnec = connec[uinds]

  rmesh = SimpleMesh(upoints, uconnec)

  rmesh, nothing
end

# --------------
# OPERATION (1)
# --------------

function apply(::Repair{1}, mesh)
  count = 0
  seen  = Int[]
  inds  = Dict{Int,Int}()
  topo  = topology(mesh)
  elems = map(elements(topo)) do e
    elem = indices(e)
    for v in elem
      if v ∉ seen
        push!(seen, v)
        count += 1
        inds[v] = count
      end
    end
    ntuple(i -> inds[elem[i]], length(elem))
  end

  points = vertices(mesh)[seen]

  connec = connect.(elems)

  rmesh = SimpleMesh(points, connec)

  rmesh, nothing
end

# --------------
# OPERATION (7)
# --------------

function apply(::Repair{7}, mesh)
  # HalfEdgeTopology constructor already
  # performs orientation of faces
  rmesh = topoconvert(HalfEdgeTopology, mesh)

  rmesh, nothing
end<|MERGE_RESOLUTION|>--- conflicted
+++ resolved
@@ -30,24 +30,14 @@
   npoints = nvertices(mesh)
 
   count = 0
-<<<<<<< HEAD
   dups = fill(false, npoints)
   inds = Dict{Int,Int}()
 
-=======
-  dups  = fill(false, npoints)
-  inds  = Dict{Int,Int}()
->>>>>>> 3cbc28c1
   for i in 1:(npoints-1)
     if !dups[i]
       # find duplicates
       js = i .+ findall(==(points[i]), points[i+1:npoints])
       dups[js] .= true
-<<<<<<< HEAD
-=======
-
-      # update indices
->>>>>>> 3cbc28c1
       count += 1
       for k in [js; i]
         inds[k] = count
@@ -55,12 +45,8 @@
     end
   end
   
-<<<<<<< HEAD
-  # if last vertex is not a duplicate, add it to the dictionary
-=======
   # if last vertex is not a duplicate,
   # add it to the dictionary
->>>>>>> 3cbc28c1
   if npoints ∉ keys(inds) 
     inds[npoints] = count
   end
