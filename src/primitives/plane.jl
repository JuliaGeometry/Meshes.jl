# ------------------------------------------------------------------
# Licensed under the MIT License. See LICENSE in the project root.
# ------------------------------------------------------------------

"""
    Plane(p₀, v, w)

A plane coincident with point `p₀`, defined by non-parallel vectors `v` and `w`.
It can be called as p(s, t) with numeric parameters `s` and `t` to cast it at
`p₀ + s*v + t*w`.
"""
struct Plane{Dim,T} <: Primitive{Dim,T}
  pₒ::Point{Dim,T}
  v::Vec{Dim,T}
  w::Vec{Dim,T}
end

Plane(pₒ::Tuple, v::Tuple, w::Tuple) = Plane(Point(pₒ), Vec(v), Vec(w))

paramdim(::Type{<:Plane}) = 2

isconvex(::Type{<:Plane}) = true

function (p::Plane)(s, t)
  p.pₒ + s*p.v + t*p.w
end

"""
<<<<<<< HEAD
    origin(p)

Return the origin `p₀` for the plane `p`
"""
function origin(p::Plane)
  p.pₒ
=======
    normal(p)

Calculate a normal to the plane `p` in three dimensions
"""
function normal(p::Plane{3})
  p.v × p.w
>>>>>>> 7fb9d5bd
end<|MERGE_RESOLUTION|>--- conflicted
+++ resolved
@@ -26,19 +26,19 @@
 end
 
 """
-<<<<<<< HEAD
     origin(p)
 
 Return the origin `p₀` for the plane `p`
 """
 function origin(p::Plane)
   p.pₒ
-=======
+end
+
+"""
     normal(p)
 
 Calculate a normal to the plane `p` in three dimensions
 """
 function normal(p::Plane{3})
   p.v × p.w
->>>>>>> 7fb9d5bd
 end