--- conflicted
+++ resolved
@@ -26,16 +26,15 @@
 end
 
 """
-<<<<<<< HEAD
     origin(plane)
 
 Return the origin of the `plane`.
 """
 origin(p::Plane) = p.pₒ
-=======
+
+"""
     normal(plane)
 
 Normal vector to the `plane`.
 """
-normal(p::Plane{3}) = p.v × p.w
->>>>>>> d2e31230
+normal(p::Plane{3}) = p.v × p.w