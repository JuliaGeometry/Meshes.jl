# ------------------------------------------------------------------
# Licensed under the MIT License. See LICENSE in the project root.
# ------------------------------------------------------------------

"""
    Box(min, max)

An axis-aligned box with `min` and `max` corners.
See <https://en.wikipedia.org/wiki/Hyperrectangle>.

## Examples

```julia
Box(Point(0, 0, 0), Point(1, 1, 1))
Box((0, 0), (1, 1))
```
"""
struct Box{M<:AbstractManifold,C<:CRS} <: Primitive{M,C}
  min::Point{M,C}
  max::Point{M,C}

<<<<<<< HEAD
  function Box{M,C}(min, max) where {M<:AbstractManifold,C<:CRS}
    assertion(min ⪯ max, "`min` must be less than or equal to `max`")
=======
  function Box{C}(min, max) where {C<:CRS}
    assertion(min ≤ max, "`min` must be less than or equal to `max`")
>>>>>>> 272862d0
    new(min, max)
  end
end

Box(min::Point{M,C}, max::Point{M,C}) where {M<:AbstractManifold,C<:CRS} = Box{M,C}(min, max)

Box(min::Tuple, max::Tuple) = Box(Point(min), Point(max))

paramdim(B::Type{<:Box}) = embeddim(B)

Base.minimum(b::Box) = b.min

Base.maximum(b::Box) = b.max

Base.extrema(b::Box) = b.min, b.max

center(b::Box) = withcrs(b, (to(b.max) + to(b.min)) / 2)

diagonal(b::Box) = norm(b.max - b.min)

sides(b::Box) = Tuple(b.max - b.min)

==(b₁::Box, b₂::Box) = b₁.min == b₂.min && b₁.max == b₂.max

Base.isapprox(b₁::Box, b₂::Box; atol=atol(lentype(b₁)), kwargs...) =
  isapprox(b₁.min, b₂.min; atol, kwargs...) && isapprox(b₁.max, b₂.max; atol, kwargs...)

function (b::Box)(uv...)
  if !all(x -> 0 ≤ x ≤ 1, uv)
    throw(DomainError(uv, "b(u, v, ...) is not defined for u, v, ... outside [0, 1]ⁿ."))
  end
  b.min + uv .* (b.max - b.min)
end<|MERGE_RESOLUTION|>--- conflicted
+++ resolved
@@ -19,13 +19,8 @@
   min::Point{M,C}
   max::Point{M,C}
 
-<<<<<<< HEAD
   function Box{M,C}(min, max) where {M<:AbstractManifold,C<:CRS}
-    assertion(min ⪯ max, "`min` must be less than or equal to `max`")
-=======
-  function Box{C}(min, max) where {C<:CRS}
     assertion(min ≤ max, "`min` must be less than or equal to `max`")
->>>>>>> 272862d0
     new(min, max)
   end
 end
