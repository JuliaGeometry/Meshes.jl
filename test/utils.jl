@testset "Utilities" begin
  a, b, c = P2(0, 0), P2(1, 0), P2(0, 1)
  @test signarea(a, b, c) == T(0.5)
  a, b, c = P2(0, 0), P2(0, 1), P2(1, 0)
  @test signarea(a, b, c) == T(-0.5)

  p1, p2, p3 = P2(0, 0), P2(1, 1), P2(0.25, 0.5)
  s = Segment(P2(0.5, 0.0), P2(0.0, 1.0))
  @test sideof(p1, s) == :LEFT
  @test sideof(p2, s) == :RIGHT
  @test sideof(p3, s) == :ON

  p1, p2, p3 = P2(0.5, 0.5), P2(1.5, 0.5), P2(1, 1)
  c = Chain(P2[(0, 0), (1, 0), (1, 1), (0, 1), (0, 0)])
  @test sideof(p1, c) == :INSIDE
  @test sideof(p2, c) == :OUTSIDE
  @test sideof(p3, c) == :INSIDE

  @test iscollinear(P2(0, 0), P2(1, 1), P2(2, 2))
  @test iscoplanar(P3(0, 0, 0), P3(1, 0, 0), P3(1, 1, 0), P3(0, 1, 0))

  # drop units from unitful value and type
  @test Meshes.dropunits(1.0u"mm") == Float64
  @test Meshes.dropunits(typeof(1.0u"mm")) == Float64

  # return the same type in case of no units
  @test Meshes.dropunits(1.0) == Float64
  @test Meshes.dropunits(Float64) == Float64

  normals = [V3(1, 0, 0), V3(0, 1, 0), V3(0, 0, 1), V3(-1, 0, 0), V3(0, -1, 0), V3(0, 0, -1), V3(rand(3) .- 0.5)]
  for n in normals
    u, v = householderbasis(n)
    @test u × v ≈ n ./ norm(n)
  end

  @test mayberound(1.1, 1, 0.2) ≈ 1
  @test mayberound(1.1, 1, 0.10000000000000001) ≈ 1.1
  @test mayberound(1.1, 1, 0.05) ≈ 1.1

<<<<<<< HEAD
  @test uvrotation(V2(1,0), V2(0,1)) ≈ T[0 -1; 1 0]
  @test uvrotation(V2(0,1), V2(1,0)) ≈ T[0 1; -1 0]
  @test uvrotation(V3(0,1,0), V3(1,0,0)) ≈ T[0 1 0; -1 0 0; 0 0 1]
=======
  @test uvrotation(V2(1, 0), V2(0, 1)) ≈ T[0 -1; 1 0]
  @test uvrotation(V2(0, 1), V2(1, 0)) ≈ T[0 1; -1 0]
  @test uvrotation(V3(1, 0, 0), V3(0, 1, 0)) ≈ T[0 1 0; -1 0 0; 0 0 1]
>>>>>>> 1ce58882

  # point in mesh
  points = P3[(0, 0, 0), (1, 0, 0), (0, 1, 0), (0.25, 0.25, 1)]
  connec = connect.([(1, 3, 2), (1, 2, 4), (1, 4, 3), (2, 3, 4)], Triangle)
  mesh = SimpleMesh(points, connec)
  @test sideof(P3(0.25, 0.25, 0.1), mesh) == :INSIDE
  @test sideof(P3(0.25, 0.25, -0.1), mesh) == :OUTSIDE

  # ray goes through vertex
  @test sideof(P3(0.25, 0.25, 0.1), mesh) == :INSIDE
  @test sideof(P3(0.25, 0.25, -0.1), mesh) == :OUTSIDE

  # ray goes through edge of triangle
  @test sideof(P3(0.1, 0.1, 0.1), mesh) == :INSIDE
  @test sideof(P3(0.1, 0.1, -0.1), mesh) == :OUTSIDE

  # point coincides with edge of triangle
  @test sideof(P3(0.5, 0.0, 0.0), mesh) == :ON

  # point coincides with corner of triangle
  @test sideof(P3(0.0, 0.0, 0.0), mesh) == :ON

  # point on face of triangle
  @test sideof(P3(0.1, 0.1, 0.0), mesh) == :ON

  points = P3[(0, 0, 0), (1, 0, 0), (0, 1, 0), (0, 0, 1)]
  mesh = SimpleMesh(points, connec)
  # ray collinear with edge
  @test sideof(P3(0.0, 0.0, 0.1), mesh) == :INSIDE
  @test sideof(P3(0.0, 0.0, -0.1), mesh) == :OUTSIDE

  # sideof for meshes that have elements > 3-gons.
  points = P3[(0, 0, 0), (1, 0, 0), (0, 1, 0), (0.25, 0.25, 1), (1, 1, 0)]
  connec = connect.([(1, 2, 4), (1, 4, 3), (2, 3, 4), (1, 2, 5, 3)])
  mesh = SimpleMesh(points, connec)
  @test sideof(P3(0.25, 0.25, 0.1), mesh) == :INSIDE

  # sideof only defined for surface meshes
  points = P3[(0, 0, 0), (1, 0, 0), (1, 1, 1), (0, 1, 0)]
  connec = connect.([(1, 2, 3, 4)], [Tetrahedron])
  mesh = SimpleMesh(points, connec)
  @test_throws AssertionError("sideof only defined for surface meshes") sideof(P3(0, 0, 0), mesh)
end<|MERGE_RESOLUTION|>--- conflicted
+++ resolved
@@ -37,15 +37,9 @@
   @test mayberound(1.1, 1, 0.10000000000000001) ≈ 1.1
   @test mayberound(1.1, 1, 0.05) ≈ 1.1
 
-<<<<<<< HEAD
-  @test uvrotation(V2(1,0), V2(0,1)) ≈ T[0 -1; 1 0]
-  @test uvrotation(V2(0,1), V2(1,0)) ≈ T[0 1; -1 0]
-  @test uvrotation(V3(0,1,0), V3(1,0,0)) ≈ T[0 1 0; -1 0 0; 0 0 1]
-=======
   @test uvrotation(V2(1, 0), V2(0, 1)) ≈ T[0 -1; 1 0]
   @test uvrotation(V2(0, 1), V2(1, 0)) ≈ T[0 1; -1 0]
-  @test uvrotation(V3(1, 0, 0), V3(0, 1, 0)) ≈ T[0 1 0; -1 0 0; 0 0 1]
->>>>>>> 1ce58882
+  @test uvrotation(V3(0, 1, 0), V3(1, 0, 0)) ≈ T[0 1 0; -1 0 0; 0 0 1]
 
   # point in mesh
   points = P3[(0, 0, 0), (1, 0, 0), (0, 1, 0), (0.25, 0.25, 1)]
