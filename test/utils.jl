@testitem "Utilities" setup = [Setup] begin
  a, b, c = cart(0, 0), cart(1, 0), cart(0, 1)
  @test signarea(a, b, c) == T(0.5) * u"m^2"
  a, b, c = cart(0, 0), cart(0, 1), cart(1, 0)
  @test signarea(a, b, c) == T(-0.5) * u"m^2"

  normals = [
    vector(1, 0, 0),
    vector(0, 1, 0),
    vector(0, 0, 1),
    vector(-1, 0, 0),
    vector(0, -1, 0),
    vector(0, 0, -1),
    vector(ntuple(i -> rand() - 0.5, 3))
  ]
  for n in normals
    u, v = householderbasis(n)
    @test u isa Vec{3}
    @test v isa Vec{3}
    @test ustrip.(u × v) ≈ n ./ norm(n)
  end
  n = Vec(T(1) * u"cm", T(1) * u"cm", T(1) * u"cm")
  u, v = householderbasis(n)
  @test unit(eltype(u)) == u"cm"
  @test unit(eltype(v)) == u"cm"
  n = Vec(T(1) * u"km", T(1) * u"km", T(1) * u"km")
  u, v = householderbasis(n)
  @test unit(eltype(u)) == u"km"
  @test unit(eltype(v)) == u"km"

  @test Meshes.mayberound(1.1, 1.0, 0.2) ≈ 1.0
  @test Meshes.mayberound(1.1, 1.0, 0.10000000000000001) ≈ 1.1
  @test Meshes.mayberound(1.1, 1.0, 0.05) ≈ 1.1

  # intersect parameters
  p1, p2 = cart(0, 0), cart(1, 1)
  p3, p4 = cart(1, 0), cart(0, 1)
  @inferred Meshes.intersectparameters(p1, p2, p3, p4)
  @inferred Meshes.intersectparameters(p1, p3, p2, p4)
  @inferred Meshes.intersectparameters(p1, p2, p1, p2)

  p1, p2 = cart(0, 0, 0), cart(1, 1, 1)
  p3, p4 = cart(1, 0, 0), cart(0, 1, 1)
  @inferred Meshes.intersectparameters(p1, p2, p3, p4)
  @inferred Meshes.intersectparameters(p1, p3, p2, p4)
  @inferred Meshes.intersectparameters(p1, p2, p1, p2)

  # withcrs
  c = (T(1), T(1))
  p = merc(c)
  v = to(p)
  @inferred Meshes.withcrs(p, v)
  @inferred Meshes.withcrs(p, c)
  c = (T(30), T(60))
  p = latlon(c) |> Proj(Cartesian)
  @inferred Meshes.withcrs(p, c, LatLon)
<<<<<<< HEAD
end

@testitem "Bentley-Ottmann" setup = [Setup] begin
  # basic check with a small number of segments
  segs =
    Segment.([
      (cart(0, 0), cart(1.1, 1.1)),
      (cart(1, 0), cart(0, 1)),
      (cart(0, 0), cart(0, 1)),
      (cart(0, 0), cart(1, 0)),
      (cart(0, 1), cart(1, 1)),
      (cart(1, 0), cart(1, 1))
    ])
  points, seginds = Meshes.bentleyottmann(segs)
  @test all(points .≈ [cart(0, 0), cart(0, 1), cart(0.5, 0.5), cart(1, 0), cart(1, 1), cart(1.1, 1.1)])
  @test length(points) == 6
  @test length(seginds) == 6
  @test seginds == [[1, 3, 4], [2, 5, 3], [1, 2], [6, 2, 4], [5, 6, 1], [1]]

  segs =
    Segment.([
      (cart(9, 13), cart(6, 9)),
      (cart(2, 12), cart(5.2, 8.5)),
      (cart(12, 11), cart(4, 7)),
      (cart(2.5, 10), cart(12.5, 2)),
      (cart(13, 6), cart(10, 4)),
      (cart(10.5, 5.5), cart(9, 1)),
      (cart(10, 4), cart(11, -1))
    ])
  # TODO: fix loop
  #points, seginds = Meshes.bentleyottmann(segs)

  # finds all intersections in a grid
  segs = facets(cartgrid(10, 10))
  points, seginds = Meshes.bentleyottmann(segs)
  @test length(points) == 121
  @test length(seginds) == 121
  @test Set(length.(seginds)) == Set([2, 3, 4])

  # result is invariant under rotations
  segs = collect(segs)
  for θ in T(π / 6):T(π / 6):T(2π - π / 6)
    θpoints, θseginds = Meshes.bentleyottmann(segs |> Rotate(θ))
    @test length(θpoints) == 121
    @test length(θseginds) == 121
    @test Set(length.(θseginds)) == Set([2, 3, 4])
  end

  # inference test
  segs = facets(cartgrid(10, 10))
  @inferred Meshes.bentleyottmann(segs)
=======

  # round
  p₁ = cart(1, 1)
  p₂ = cart(1.0000000000004, 0.9999999999996)
  @test Meshes.roundcoords(p₁, sigdigits=5) == p₁
  @test Meshes.roundcoords(p₂, digits=10) == p₁
  @inferred Meshes.roundcoords(p₁, digits=10)
>>>>>>> 1d87e9d0
end<|MERGE_RESOLUTION|>--- conflicted
+++ resolved
@@ -54,7 +54,13 @@
   c = (T(30), T(60))
   p = latlon(c) |> Proj(Cartesian)
   @inferred Meshes.withcrs(p, c, LatLon)
-<<<<<<< HEAD
+
+  # round
+  p₁ = cart(1, 1)
+  p₂ = cart(1.0000000000004, 0.9999999999996)
+  @test Meshes.roundcoords(p₁, sigdigits=5) == p₁
+  @test Meshes.roundcoords(p₂, digits=10) == p₁
+  @inferred Meshes.roundcoords(p₁, digits=10)
 end
 
 @testitem "Bentley-Ottmann" setup = [Setup] begin
@@ -106,13 +112,4 @@
   # inference test
   segs = facets(cartgrid(10, 10))
   @inferred Meshes.bentleyottmann(segs)
-=======
-
-  # round
-  p₁ = cart(1, 1)
-  p₂ = cart(1.0000000000004, 0.9999999999996)
-  @test Meshes.roundcoords(p₁, sigdigits=5) == p₁
-  @test Meshes.roundcoords(p₂, digits=10) == p₁
-  @inferred Meshes.roundcoords(p₁, digits=10)
->>>>>>> 1d87e9d0
 end