@testset "Primitives" begin
  @testset "Lines" begin
    l = Line(P2(0,0), P2(1,1))
    @test paramdim(l) == 1
    @test isconvex(l)

    l = Line(P2(0,0), P2(1,1))
    @test (l(0), l(1)) == (P2(0,0), P2(1,1))
  end

  @testset "Rays" begin
    r = Ray(P2(0,0), V2(1,1))
    @test paramdim(r) == 1
    @test isconvex(r)

    r = Ray(P2(0,0), V2(1,1))
    @test r(T(0.)) == P2(0,0)
    @test r(T(1.)) == P2(1,1)
    @test r(T(Inf)) == P2(Inf,Inf)
    @test_throws DomainError(T(-1), "r(t) is not defined for t < 0.") r(T(-1))
  end

  @testset "Planes" begin
    p = Plane(P3(0, 0, 0), V3(1, 0, 0), V3(0, 1, 0))
    @test p(T(1.0), T(0.0)) == P3(1, 0, 0)
    @test paramdim(p) == 2
    @test embeddim(p) == 3
    @test isconvex(p)
<<<<<<< HEAD
    @test origin(p) == P3(0, 0, 0)
=======
    @test normal(p) == Vec(0, 0, 1)
>>>>>>> 7fb9d5bd
  end

  @testset "Bezier curves" begin
    # fix import conflict with Plots
    BezierCurve = Meshes.BezierCurve

    b = BezierCurve(P2(0,0),P2(0.5,1),P2(1,0))
    for method in [DeCasteljau(), Horner()]
      @test b(T(0), method) == P2(0,0)
      @test b(T(1), method) == P2(1,0)
      @test b(T(0.5), method) == P2(0.5,0.5)
      @test b(T(0.5), method) == P2(0.5,0.5)
      @test_throws DomainError(T(-0.1), "b(t) is not defined for t outside [0, 1].") b(T(-0.1), method)
      @test_throws DomainError(T(1.2), "b(t) is not defined for t outside [0, 1].") b(T(1.2), method)
    end

    b = BezierCurve(P2.(randn(100), randn(100)))
    t1 = @timed b(T(0.2))
    t2 = @timed b(T(0.2), Horner())
    @test t1.time > t2.time
    @test t2.bytes < 100
  end

  @testset "Boxes" begin
    b = Box(P2(0,0), P2(1,1))
    @test embeddim(b) == 2
    @test paramdim(b) == 2
    @test coordtype(b) == T
    @test minimum(b) == P2(0,0)
    @test maximum(b) == P2(1,1)
    @test extrema(b) == (P2(0,0), P2(1,1))
    @test isconvex(b)

    b = Box(P2(0,0), P2(1,1))
    @test measure(b) == T(1)
    @test P2(1,1) ∈ b

    b = Box(P2(1,1), P2(2,2))
    @test sides(b) == T[1,1]
    @test Meshes.center(b) == P2(1.5,1.5)
    @test diagonal(b) == √T(2)

    b = Box(P2(1,2), P2(3,4))
    @test vertices(b) == P2[(1,2),(3,2),(3,4),(1,4)]

    b = Box(P3(1,2,3), P3(4,5,6))
    @test vertices(b) == P3[(1,2,3),(4,2,3),(4,5,3),(1,5,3),(1,2,6),(4,2,6),(4,5,6),(1,5,6)]

    b = Box(P2(0,0), P2(1,1))
    @test boundary(b) == Chain(P2[(0,0),(1,0),(1,1),(0,1),(0,0)])

    b = Box(P3(0,0,0), P3(1,1,1))
    m = boundary(b)
    @test m isa Mesh
    @test nvertices(m) == 8
    @test nelements(m) == 6

    # subsetting with boxes
    b1 = Box(P2(0,0), P2(0.5,0.5))
    b2 = Box(P2(0.1,0.1), P2(0.5,0.5))
    b3 = Box(P2(0,0), P2(1,1))
    @test b1 ⊆ b3
    @test b2 ⊆ b3
    @test !(b1 ⊆ b2)
    @test !(b3 ⊆ b1)
    @test !(b3 ⊆ b1)
  end

  @testset "Ball" begin
    b = Ball(P3(1,2,3), T(5))
    @test embeddim(b) == 3
    @test paramdim(b) == 3
    @test coordtype(b) == T
    @test Meshes.center(b) == P3(1,2,3)
    @test radius(b) == T(5)
    @test isconvex(b)

    b = Ball(P2(0,0), T(2))
    @test measure(b) ≈ π*(2^2)
    b = Ball(P3(0,0,0), T(2))
    @test measure(b) ≈ (4/3)*π*(2^3)

    b = Ball(P2(0,0), T(2))
    @test P2(1,0) ∈ b
    @test P2(0,1) ∈ b
    @test P2(2,0) ∈ b
    @test P2(0,2) ∈ b
    @test P2(3,5) ∉ b

    b = Ball(P3(0,0,0), T(2))
    @test P3(1,0,0) ∈ b
    @test P3(0,0,1) ∈ b
    @test P3(2,0,0) ∈ b
    @test P3(0,0,2) ∈ b
    @test P3(3,5,2) ∉ b
  end

  @testset "Sphere" begin
    s = Sphere(P3(0,0,0), T(1))
    @test embeddim(s) == 3
    @test paramdim(s) == 2
    @test coordtype(s) == T
    @test Meshes.center(s) == P3(0, 0, 0)
    @test radius(s) == T(1)
    @test !isconvex(s)

    s = Sphere(P2(0,0), T(2))
    @test measure(s) ≈ 2π*2
    s = Sphere(P3(0,0,0), T(2))
    @test measure(s) ≈ 4π*(2^2)

    s = Sphere(P2(0,0), T(2))
    @test P2(1,0) ∉ s
    @test P2(0,1) ∉ s
    @test P2(2,0) ∈ s
    @test P2(0,2) ∈ s
    @test P2(3,5) ∉ s

    s = Sphere(P3(0,0,0), T(2))
    @test P3(1,0,0) ∉ s
    @test P3(0,0,1) ∉ s
    @test P3(2,0,0) ∈ s
    @test P3(0,0,2) ∈ s
    @test P3(3,5,2) ∉ s

    # 2D sphere passing through 3 points
    s = Sphere(P2(0,0), P2(0.5,0), P2(1,1))
    @test Meshes.center(s) == P2(0.25, 0.75)
    @test radius(s) == T(0.7905694150420949)
    s = Sphere(P2(0,0), P2(1,0), P2(0,1))
    @test Meshes.center(s) == P2(0.5, 0.5)
    @test radius(s) == T(0.7071067811865476)
    s = Sphere(P2(0,0), P2(1,0), P2(1,1))
    @test Meshes.center(s) == P2(0.5, 0.5)
    @test radius(s) == T(0.7071067811865476)
  end

  @testset "Cylinder" begin
    c = Cylinder(P3(1,2,3), P3(4,5,6), T(5))
    @test embeddim(c) == 3
    @test paramdim(c) == 3
    @test coordtype(c) == T
    @test radius(c) == T(5)
    @test height(c) ≈ √27
    @test isconvex(c)

    @test measure(c) ≈ π*5.0^2*√27
  end
end<|MERGE_RESOLUTION|>--- conflicted
+++ resolved
@@ -26,11 +26,8 @@
     @test paramdim(p) == 2
     @test embeddim(p) == 3
     @test isconvex(p)
-<<<<<<< HEAD
     @test origin(p) == P3(0, 0, 0)
-=======
     @test normal(p) == Vec(0, 0, 1)
->>>>>>> 7fb9d5bd
   end
 
   @testset "Bezier curves" begin
