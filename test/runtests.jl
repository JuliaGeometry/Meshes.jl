# Setup code has to be in this quote
# so it can be executed twice (for f32 and f64)

run_setup = quote
  using Meshes
  using Tables
  using Distances
  using Statistics
  using LinearAlgebra
  using CategoricalArrays
  using CircularArrays
  using StaticArrays
  using SparseArrays
  using PlyIO
  using Unitful
  using Rotations
  using Test, Random
  using ReferenceTests, ImageIO

  import TransformsBase as TB
  import CairoMakie as Mke

  # environment settings
  isCI = "CI" ∈ keys(ENV)
  islinux = Sys.islinux()
  visualtests = !isCI || (isCI && islinux)
  datadir = joinpath(@__DIR__, "data")

  # helper function to read *.line files containing polygons
  # generated with RPG (https://github.com/cgalab/genpoly-rpg)
  function readpoly(T, fname)
    open(fname, "r") do f
      # read outer chain
      n = parse(Int, readline(f))
      outer = map(1:n) do _
        coords = readline(f)
        x, y = parse.(T, split(coords))
        Point(x, y)
      end

      # read inner chains
      inners = []
      while !eof(f)
        n = parse(Int, readline(f))
        inner = map(1:n) do _
          coords = readline(f)
          x, y = parse.(T, split(coords))
          Point(x, y)
        end
        push!(inners, inner)
      end

      # return polygonal area
      @assert first(outer) == last(outer)
      @assert all(first(i) == last(i) for i in inners)
      PolyArea(outer[begin:(end - 1)], [i[begin:(end - 1)] for i in inners])
    end
  end

  # helper function to read *.ply files containing meshes
  function readply(T, fname)
    ply = load_ply(fname)
    x = ply["vertex"]["x"]
    y = ply["vertex"]["y"]
    z = ply["vertex"]["z"]
    points = Point{3,T}.(x, y, z)
    connec = [connect(Tuple(c .+ 1)) for c in ply["face"]["vertex_indices"]]
    SimpleMesh(points, connec)
  end

  include("allocation_macros.jl")

  # list of tests
  testfiles = [
    "vectors.jl",
    "primitives.jl",
    "polytopes.jl",
    "multigeoms.jl",
    "connectivities.jl",
    "topologies.jl",
    "toporelations.jl",
    "domains.jl",
    "sets.jl",
    "mesh.jl",
    "data.jl",
    "meshdata.jl",
    "utils.jl",
    "views.jl",
    "viewing.jl",
    "partitioning.jl",
    "traversing.jl",
    "neighborhoods.jl",
    "neighborsearch.jl",
    "distances.jl",
    "supportfun.jl",
    "matrices.jl",
    "predicates.jl",
    "merging.jl",
    "sampling.jl",
    "intersections.jl",
    "pointification.jl",
    "discretization.jl",
    "simplification.jl",
    "refinement.jl",
    "boundingboxes.jl",
    "hulls.jl",
    "transforms.jl"
  ]
end # end quote

<<<<<<< HEAD
# Setup for global scope
eval(run_setup)
include("dummy.jl")
=======
# list of tests
testfiles = [
  "vectors.jl",
  "primitives.jl",
  "polytopes.jl",
  "multigeoms.jl",
  "connectivities.jl",
  "topologies.jl",
  "toporelations.jl",
  "domains.jl",
  "sets.jl",
  "mesh.jl",
  "data.jl",
  "meshdata.jl",
  "utils.jl",
  "views.jl",
  "viewing.jl",
  "partitioning.jl",
  "traversing.jl",
  "neighborhoods.jl",
  "neighborsearch.jl",
  "distances.jl",
  "supportfun.jl",
  "matrices.jl",
  "predicates.jl",
  "merging.jl",
  "intersections.jl",
  "complement.jl",
  "sampling.jl",
  "pointification.jl",
  "discretization.jl",
  "simplification.jl",
  "refinement.jl",
  "boundingboxes.jl",
  "hulls.jl",
  "transforms.jl"
]
>>>>>>> 5fecd7f0

# --------------------------------
# RUN TESTS WITH SINGLE PRECISION
# --------------------------------
module TestsSinglePrecision
  using ..Main: run_setup, DummyData

  eval(run_setup)

  const T::Type = Float32
  const P1::Type, P2::Type, P3::Type = Point{1,T}, Point{2,T}, Point{3,T}
  const V1::Type, V2::Type, V3::Type = Vec{1,T}, Vec{2,T}, Vec{3,T}
  @testset "Meshes.jl ($T)" begin
    for testfile in testfiles
      function test_scope()
        println("Testing $testfile...")
        include(testfile)
      end

      test_scope()
    end
  end

end


# --------------------------------
# RUN TESTS WITH DOUBLE PRECISION
# --------------------------------
module TestsDoublePrecision
  using ..Main: run_setup, DummyData

  eval(run_setup)

  const T::Type = Float64
  const P1::Type, P2::Type, P3::Type = Point{1,T}, Point{2,T}, Point{3,T}
  const V1::Type, V2::Type, V3::Type = Vec{1,T}, Vec{2,T}, Vec{3,T}
  @testset "Meshes.jl ($T)" begin
    for testfile in testfiles
      function test_scope()
        println("Testing $testfile...")
        include(testfile)
      end

      test_scope()
    end
  end
end<|MERGE_RESOLUTION|>--- conflicted
+++ resolved
@@ -96,8 +96,9 @@
     "matrices.jl",
     "predicates.jl",
     "merging.jl",
+    "intersections.jl",
+    "complement.jl",
     "sampling.jl",
-    "intersections.jl",
     "pointification.jl",
     "discretization.jl",
     "simplification.jl",
@@ -108,49 +109,9 @@
   ]
 end # end quote
 
-<<<<<<< HEAD
 # Setup for global scope
 eval(run_setup)
 include("dummy.jl")
-=======
-# list of tests
-testfiles = [
-  "vectors.jl",
-  "primitives.jl",
-  "polytopes.jl",
-  "multigeoms.jl",
-  "connectivities.jl",
-  "topologies.jl",
-  "toporelations.jl",
-  "domains.jl",
-  "sets.jl",
-  "mesh.jl",
-  "data.jl",
-  "meshdata.jl",
-  "utils.jl",
-  "views.jl",
-  "viewing.jl",
-  "partitioning.jl",
-  "traversing.jl",
-  "neighborhoods.jl",
-  "neighborsearch.jl",
-  "distances.jl",
-  "supportfun.jl",
-  "matrices.jl",
-  "predicates.jl",
-  "merging.jl",
-  "intersections.jl",
-  "complement.jl",
-  "sampling.jl",
-  "pointification.jl",
-  "discretization.jl",
-  "simplification.jl",
-  "refinement.jl",
-  "boundingboxes.jl",
-  "hulls.jl",
-  "transforms.jl"
-]
->>>>>>> 5fecd7f0
 
 # --------------------------------
 # RUN TESTS WITH SINGLE PRECISION
