--- conflicted
+++ resolved
@@ -73,7 +73,6 @@
   @test length(crings) == 2
   @test all(vertices(crings[1]) .≈ [cart(6, 4), cart(6, 5), cart(1, 2.5), cart(1, 1), cart(5, 2)])
   @test all(vertices(crings[2]) .≈ [cart(3.0, 3.0), cart(3.0, 3.5), cart(10 / 3, 11 / 3), cart(4.0, 3.0)])
-<<<<<<< HEAD
 
   # https://github.com/JuliaGeometry/Meshes.jl/issues/1218
   data1 = readdlm(joinpath(datadir, "issue1218-1.dat"), ',')
@@ -87,7 +86,6 @@
   elseif T === Float64
     @test perim ≈ T(15887.308996863363)u"m"
   end
-=======
 end
 
 @testitem "WeilerAtherton" setup = [Setup] begin
@@ -199,5 +197,4 @@
       [cart(0.8, 0.3), cart(0.3, 0.3), cart(0.15, 0.0), cart(0.95, 0.0)],
     )
   )
->>>>>>> fa262641
 end