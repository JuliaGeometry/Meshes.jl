@testset "Transforms" begin
  @testset "Rotate" begin
    # check rotation on a triangle
<<<<<<< HEAD
    tri  = Triangle(P3(0, 0, 0), P3(1, 0, 0), P3(0, 1, 0))
    rtri = tri |> Rotate(AngleAxis(T(pi/2), 0, 0, -1))
=======
    tri = Triangle(P3(0, 0, 0), P3(1, 0, 0), P3(0, 1, 0))
    rtri = tri |> Rotate(EulerAngleAxis(T(pi / 2), T[0, 0, 1]))
>>>>>>> 1ce58882
    rpts = vertices(rtri)
    @test rpts[1] ≈ P3(0, 0, 0)
    @test rpts[2] ≈ P3(0, 1, 0)
    @test rpts[3] ≈ P3(-1, 0, 0)

    # triangle in the plane z=0
    tri = Triangle(P3(0, 0, 0), P3(1, 0, 0), P3(0, 1, 0))
    # rotate to the plane x=0
    rtri = tri |> Rotate(V3(0, 0, 1), V3(1, 0, 0))
    # check that the rotated triangle is in the x=0 plane
    rpts = coordinates.(vertices(rtri))
    @test isapprox(rpts[1][1], zero(T); atol=atol(T))
    @test isapprox(rpts[2][1], zero(T); atol=atol(T))
    @test isapprox(rpts[3][1], zero(T); atol=atol(T))
  end

  @testset "Translate" begin
    # check translation on a triangle
    tri = Triangle(P3(0, 0, 0), P3(1, 0, 0), P3(0, 1, 1))
    ttri = tri |> Translate(T(1), T(2), T(3))
    tpts = vertices(ttri)
    @test tpts[1] ≈ P3(1, 2, 3)
    @test tpts[2] ≈ P3(2, 2, 3)
    @test tpts[3] ≈ P3(1, 3, 4)
  end

  @testset "Stretch" begin
    # check scaling on a triangle
    tri = Triangle(P3(0, 0, 0), P3(1, 0, 0), P3(0, 1, 1))
    stri = tri |> Stretch(T(1), T(2), T(3))
    spts = vertices(stri)
    @test spts[1] ≈ P3(0, 0, 0)
    @test spts[2] ≈ P3(1, 0, 0)
    @test spts[3] ≈ P3(0, 2, 3)
  end

  @testset "StdCoords" begin
    trans = StdCoords()
    @test TB.isrevertible(trans)

    # basic tests with Cartesian grid
    grid = CartesianGrid{T}(10, 10)
    mesh, cache = TB.apply(trans, grid)
    @test all(sides(boundingbox(mesh)) .≤ T(1))
    rgrid = TB.revert(trans, mesh, cache)
    @test rgrid == grid
    mesh2 = TB.reapply(trans, grid, cache)
    @test mesh == mesh2

    # basic tests with views
    vset = view(PointSet(rand(P2, 100)), 1:50)
    vnew, cache = TB.apply(trans, vset)
    @test all(sides(boundingbox(vnew)) .≤ T(1))
    vini = TB.revert(trans, vnew, cache)
    @test all(vini .≈ vset)
    vnew2 = TB.reapply(trans, vset, cache)
    @test vnew == vnew2
  end

  @testset "Repair{1}" begin
    # a tetrahedron with an unused vertex
    points = P3[(0, 0, 0), (0, 0, 1), (5, 5, 5), (0, 1, 0), (1, 0, 0)]
    connec = connect.([(1, 2, 4), (1, 2, 5), (1, 4, 5), (2, 4, 5)])
    mesh = SimpleMesh(points, connec)
    rmesh = mesh |> Repair{1}()
    @test nvertices(rmesh) == nvertices(mesh) - 1
    @test nelements(rmesh) == nelements(mesh)
    @test P3(5, 5, 5) ∉ vertices(rmesh)
  end

  @testset "Repair{7}" begin
    # mesh with incosistent orientation
    points = rand(P3, 6)
    connec = connect.([(1, 2, 3), (3, 4, 2), (4, 3, 5), (6, 3, 1)])
    mesh = SimpleMesh(points, connec)
    rmesh = mesh |> Repair{7}()
    topo = topology(mesh)
    rtopo = topology(rmesh)
    e = collect(elements(topo))
    n = collect(elements(rtopo))
    @test n[1] == e[1]
    @test n[2] != e[2]
    @test n[3] != e[3]
    @test n[4] != e[4]
  end

  @testset "Smoothing" begin
    # smoothing doesn't change the topology
    trans = LaplaceSmoothing(30)
    @test TB.isrevertible(trans)
    mesh = readply(T, joinpath(datadir, "beethoven.ply"))
    smesh = trans(mesh)
    @test nvertices(smesh) == nvertices(mesh)
    @test nelements(smesh) == nelements(mesh)
    @test topology(smesh) == topology(mesh)

    # smoothing doesn't change the topology
    trans = TaubinSmoothing(30)
    @test TB.isrevertible(trans)
    mesh = readply(T, joinpath(datadir, "beethoven.ply"))
    smesh = trans(mesh)
    @test nvertices(smesh) == nvertices(mesh)
    @test nelements(smesh) == nelements(mesh)
    @test topology(smesh) == topology(mesh)
  end
end<|MERGE_RESOLUTION|>--- conflicted
+++ resolved
@@ -1,13 +1,8 @@
 @testset "Transforms" begin
   @testset "Rotate" begin
     # check rotation on a triangle
-<<<<<<< HEAD
-    tri  = Triangle(P3(0, 0, 0), P3(1, 0, 0), P3(0, 1, 0))
-    rtri = tri |> Rotate(AngleAxis(T(pi/2), 0, 0, -1))
-=======
     tri = Triangle(P3(0, 0, 0), P3(1, 0, 0), P3(0, 1, 0))
-    rtri = tri |> Rotate(EulerAngleAxis(T(pi / 2), T[0, 0, 1]))
->>>>>>> 1ce58882
+    rtri = tri |> Rotate(AngleAxis(T(pi / 2), 0, 0, -1))
     rpts = vertices(rtri)
     @test rpts[1] ≈ P3(0, 0, 0)
     @test rpts[2] ≈ P3(0, 1, 0)
