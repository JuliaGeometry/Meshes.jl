@testset "Transforms" begin
  @testset "StdCoords" begin
    trans = StdCoords()
    @test TB.isrevertible(trans)

    # basic tests with Cartesian grid
    grid  = CartesianGrid{T}(10, 10)
    mesh, cache = TB.apply(trans, grid)
    @test all(sides(boundingbox(mesh)) .≤ T(1))
    rgrid = TB.revert(trans, mesh, cache)
    @test rgrid == grid
    mesh2 = TB.reapply(trans, grid, cache)
    @test mesh == mesh2

    # basic tests with views
    vset = view(PointSet(rand(P2, 100)), 1:50)
    vnew, cache = TB.apply(trans, vset)
    @test all(sides(boundingbox(vnew)) .≤ T(1))
    vini = TB.revert(trans, vnew, cache)
    @test vini == vset
    vnew2 = TB.reapply(trans, vset, cache)
    @test vnew == vnew2
  end

  @testset "Smoothing" begin
    # smoothing doesn't change the topology
    trans = LaplaceSmoothing(30)
    @test TB.isrevertible(trans)
    mesh  = readply(T, joinpath(datadir,"beethoven.ply"))
    smesh = trans(mesh)
    @test nvertices(smesh) == nvertices(mesh)
    @test nelements(smesh) == nelements(mesh)
    @test topology(smesh) == topology(mesh)

    # smoothing doesn't change the topology
    trans = TaubinSmoothing(30)
    @test TB.isrevertible(trans)
    mesh  = readply(T, joinpath(datadir,"beethoven.ply"))
    smesh = trans(mesh)
    @test nvertices(smesh) == nvertices(mesh)
    @test nelements(smesh) == nelements(mesh)
    @test topology(smesh) == topology(mesh)
  end

<<<<<<< HEAD
  @testset "ScaleCoords" begin
    # test constructors
    trans1 = ScaleCoords(T[1,2,3])
    trans2 = ScaleCoords(T(1), T(2), T(3))
    @test trans1 == trans2
    
    # a scaling doesn't change the topology
    trans = ScaleCoords(T(1), T(2), T(3))
    @test TB.isrevertible(trans)
    mesh  = readply(T, joinpath(datadir,"beethoven.ply"))
    smesh = trans(mesh)
    @test nvertices(smesh) == nvertices(mesh)
    @test nelements(smesh) == nelements(mesh)
    @test topology(smesh) == topology(mesh)

    # check scaling on a triangle
    triangle = Triangle(P3(0, 0, 0), P3(1, 0, 0), P3(0, 1, 1))
    trans = ScaleCoords(T(1), T(2), T(3))
    striangle = trans(triangle)
    spoints = vertices(striangle)
    @test spoints[1] == P3(0, 0, 0)
    @test spoints[2] == P3(1, 0, 0)
    @test spoints[3] == P3(0, 2, 3)
=======
  @testset "Rotation" begin
    # a rotation doesn't change the topology
    trans = RotateCoords(EulerAngleAxis(T(pi/4), T[1, 0, 0]))
    @test TB.isrevertible(trans)
    mesh  = readply(T, joinpath(datadir,"beethoven.ply"))
    rmesh = trans(mesh)
    @test nvertices(rmesh) == nvertices(mesh)
    @test nelements(rmesh) == nelements(mesh)
    @test topology(rmesh) == topology(mesh)

    # check rotation on a triangle
    triangle = Triangle(P3(0, 0, 0), P3(1, 0, 0), P3(0, 1, 0))
    trans = RotateCoords(EulerAngleAxis(T(pi/2), T[0, 0, 1]))
    rtriangle = trans(triangle)
    rpoints = vertices(rtriangle)
    @test rpoints[1] == P3(0, 0, 0)
    @test rpoints[2] == P3(0, 1, 0)
    @test rpoints[3] == P3(-1, 0, 0)
>>>>>>> 82fa2c1d
  end
end<|MERGE_RESOLUTION|>--- conflicted
+++ resolved
@@ -21,28 +21,7 @@
     vnew2 = TB.reapply(trans, vset, cache)
     @test vnew == vnew2
   end
-
-  @testset "Smoothing" begin
-    # smoothing doesn't change the topology
-    trans = LaplaceSmoothing(30)
-    @test TB.isrevertible(trans)
-    mesh  = readply(T, joinpath(datadir,"beethoven.ply"))
-    smesh = trans(mesh)
-    @test nvertices(smesh) == nvertices(mesh)
-    @test nelements(smesh) == nelements(mesh)
-    @test topology(smesh) == topology(mesh)
-
-    # smoothing doesn't change the topology
-    trans = TaubinSmoothing(30)
-    @test TB.isrevertible(trans)
-    mesh  = readply(T, joinpath(datadir,"beethoven.ply"))
-    smesh = trans(mesh)
-    @test nvertices(smesh) == nvertices(mesh)
-    @test nelements(smesh) == nelements(mesh)
-    @test topology(smesh) == topology(mesh)
-  end
-
-<<<<<<< HEAD
+  
   @testset "ScaleCoords" begin
     # test constructors
     trans1 = ScaleCoords(T[1,2,3])
@@ -66,8 +45,9 @@
     @test spoints[1] == P3(0, 0, 0)
     @test spoints[2] == P3(1, 0, 0)
     @test spoints[3] == P3(0, 2, 3)
-=======
-  @testset "Rotation" begin
+  end
+  
+  @testset "RotateCoords" begin
     # a rotation doesn't change the topology
     trans = RotateCoords(EulerAngleAxis(T(pi/4), T[1, 0, 0]))
     @test TB.isrevertible(trans)
@@ -85,6 +65,25 @@
     @test rpoints[1] == P3(0, 0, 0)
     @test rpoints[2] == P3(0, 1, 0)
     @test rpoints[3] == P3(-1, 0, 0)
->>>>>>> 82fa2c1d
+  end
+
+  @testset "Smoothing" begin
+    # smoothing doesn't change the topology
+    trans = LaplaceSmoothing(30)
+    @test TB.isrevertible(trans)
+    mesh  = readply(T, joinpath(datadir,"beethoven.ply"))
+    smesh = trans(mesh)
+    @test nvertices(smesh) == nvertices(mesh)
+    @test nelements(smesh) == nelements(mesh)
+    @test topology(smesh) == topology(mesh)
+
+    # smoothing doesn't change the topology
+    trans = TaubinSmoothing(30)
+    @test TB.isrevertible(trans)
+    mesh  = readply(T, joinpath(datadir,"beethoven.ply"))
+    smesh = trans(mesh)
+    @test nvertices(smesh) == nvertices(mesh)
+    @test nelements(smesh) == nelements(mesh)
+    @test topology(smesh) == topology(mesh)
   end
 end