@testset "Polytopes" begin
  @testset "Segment" begin
    s1 = Segment(P2(0,0), P2(1,0))
    s2 = Segment(P2(0.5,0.0), P2(2,0))
    @test s1 ∩ s2 == Segment(P2(0.5,0.0), P2(1,0))
    @test s2 ∩ s1 == Segment(P2(0.5,0.0), P2(1,0))

    s1 = Segment(P2(0,0), P2(1,0))
    s2 = Segment(P2(0,0), P2(0,1))
    @test s1 ∩ s2 == P2(0,0)
    @test s2 ∩ s1 == P2(0,0)

    s1 = Segment(P2(0,0), P2(1,0))
    s2 = Segment(P2(0,0), P2(-1,0))
    @test s1 ∩ s2 == P2(0,0)
    @test s2 ∩ s1 == P2(0,0)

    s1 = Segment(P2(0,0), P2(0,1))
    s2 = Segment(P2(0,0), P2(0,-1))
    @test s1 ∩ s2 == P2(0,0)
    @test s2 ∩ s1 == P2(0,0)

    s1 = Segment(P2(1,1), P2(1,2))
    s2 = Segment(P2(1,1), P2(1,0))
    @test s1 ∩ s2 == P2(1,1)
    @test s2 ∩ s1 == P2(1,1)

    s1 = Segment(P2(1,1), P2(2,1))
    s2 = Segment(P2(1,0), P2(3,0))
    @test s1 ∩ s2 === nothing
    @test s2 ∩ s1 === nothing

    s1 = Segment(P2(0.181429364026879, 0.546811355144474),
                 P2(0.38282226144778, 0.107781953228536))
    s2 = Segment(P2(0.412498700935005, 0.212081819871479),
                 P2(0.395936725690311, 0.252041094122474))
    @test s1 ∩ s2 === nothing
    @test s2 ∩ s1 === nothing

    s1 = Segment(P2(1,2), P2(1,0))
    s2 = Segment(P2(1,0), P2(1,1))
    @test s1 ∩ s2 == Segment(P2(1,1), P2(1,0))

    s1 = Segment(P2(0,0), P2(2,0))
    s2 = Segment(P2(-2,0), P2(-1,0))
    s3 = Segment(P2(-1,0), P2(-2,0))
    @test s1 ∩ s2 === s2 ∩ s1 === nothing
    @test s1 ∩ s3 === s3 ∩ s1 === nothing

    s1 = Segment(P2(-1,0), P2(0,0))
    s2 = Segment(P2(0,0), P2(2,0))
    @test s1 ∩ s2 == s2 ∩ s1 == P2(0,0)

    s1 = Segment(P2(-1,0), P2(1,0))
    s2 = Segment(P2(0,0), P2(3,0))
    @test s1 ∩ s2 == s2 ∩ s1 == Segment(P2(0,0), P2(1,0))

    s1 = Segment(P2(0,0), P2(1,0))
    s2 = Segment(P2(0,0), P2(2,0))
    @test s1 ∩ s2 == s2 ∩ s1 == Segment(P2(0,0), P2(1,0))

    s1 = Segment(P2(0,0), P2(3,0))
    s2 = Segment(P2(1,0), P2(2,0))
    @test s1 ∩ s2 == s2 ∩ s1 == s2

    s1 = Segment(P2(0,0), P2(2,0))
    s2 = Segment(P2(1,0), P2(2,0))
    @test s1 ∩ s2 == s2 ∩ s1 == s2

    s1 = Segment(P2(0,0), P2(2,0))
    s2 = Segment(P2(1,0), P2(3,0))
    @test s1 ∩ s2 == s2 ∩ s1 == Segment(P2(1,0), P2(2,0))

    s1 = Segment(P2(0,0), P2(2,0))
    s2 = Segment(P2(2,0), P2(3,0))
    @test s1 ∩ s2 == s2 ∩ s1 == P2(2,0)

    s1 = Segment(P2(0,0), P2(2,0))
    s2 = Segment(P2(3,0), P2(4,0))
    @test s1 ∩ s2 === s2 ∩ s1 === nothing

<<<<<<< HEAD
    s1 = Segment(P2(1.5,1.5), P2(3.0,1.5))
    s2 = Segment(P2(3.0,1.0), P2(2.0,2.0))
    @test s1 ∩ s2 == s2 ∩ s1 == P2(2.5,1.5)
=======
    s1 = Segment(P2(2,1), P2(1,2))
    s2 = Segment(P2(1,0), P2(1,1))
    @test s1 ∩ s2 === s2 ∩ s1 === nothing
>>>>>>> 3f3fef1d
  end

  @testset "Triangles" begin
    t = Triangle(P2(0,0), P2(1,0), P2(0,1))
    @test signarea(t) == T(0.5)
    @test area(t) == T(0.5)

    t = Triangle(P2(0,0), P2(0,1), P2(1,0))
    @test signarea(t) == T(-0.5)
    @test area(t) == T(0.5)

    t = Triangle(P2(0,0), P2(1,0), P2(1,1))
    for p in P2[(0,0),(1,0),(1,1),(0.5,0),(1,0.5),(0.5,0.5)]
      @test p ∈ t
    end
    for p in P2[(-1,0),(0,-1),(0.5,1)]
      @test p ∉ t
    end
  end

  @testset "Quadrangles" begin
    q = Quadrangle(P2(0,0), P2(1,0), P2(1,1), P2(0,1))
    @test area(q) == T(1)

    q = Quadrangle(P2(0,0), P2(1,0), P2(1.5,1.0), P2(0.5,1.0))
    @test area(q) == T(1)

    q = Quadrangle(P2(0,0), P2(1,0), P2(1.5,1.0), P2(0.5,1.0))
    for p in P2[(0,0),(1,0),(1.5,1.0),(0.5,1.0),(0.5,0.5)]
      @test p ∈ q
    end
    for p in P2[(0,1),(1.5,0.0)]
      @test p ∉ q
    end
  end

  @testset "Chains" begin
    c = Chain(P2[(1,1),(2,2),(2,2),(3,3)])
    @test unique(c) == Chain(P2[(1,1),(2,2),(3,3)])
    @test c == Chain(P2[(1,1),(2,2),(2,2),(3,3)])
    unique!(c)
    @test c == Chain(P2[(1,1),(2,2),(3,3)])

    c = Chain(P2[(1,1),(2,2),(3,3)])
    close!(c)
    @test c == Chain(P2[(1,1),(2,2),(3,3),(1,1)])
    open!(c)
    @test c == Chain(P2[(1,1),(2,2),(3,3)])

    c = Chain(P2[(1,1),(2,2),(3,3)])
    reverse!(c)
    @test c == Chain(P2[(3,3),(2,2),(1,1)])
    c = Chain(P2[(1,1),(2,2),(3,3)])
    @test reverse(c) == Chain(P2[(3,3),(2,2),(1,1)])

    c = Chain(P2[(0,0),(1,0),(1,1),(0,1),(0,0)])
    @test angles(c) ≈ [-π/2, -π/2, -π/2, -π/2]
    c = Chain(P2[(0,0),(1,0),(1,1),(0,1)])
    @test angles(c) ≈ [-π/2, -π/2]
    c = Chain(P2[(0,0),(1,0),(1,1),(2,1),(2,2),(1,2),(0,0)])
    @test angles(c) ≈ [-atan(2), -π/2, +π/2, -π/2, -π/2, -(π-atan(2))]
    @test innerangles(c) ≈ [atan(2), π/2, 3π/2, π/2, π/2, π-atan(2)]
  end

  @testset "PolyAreas" begin
    # helper function to read *.line files containing polygons
    # generated with RPG (https://github.com/cgalab/genpoly-rpg)
    function readpoly(fname)
      open(fname, "r") do f
        # read outer chain
        n = parse(Int, readline(f))
        outer = map(1:n) do _
          coords = readline(f)
          x, y = parse.(Float64, split(coords))
          Point(x, y)
        end

        # read inner chains
        inners = []
        while !eof(f)
          n = parse(Int, readline(f))
          inner = map(1:n) do _
            coords = readline(f)
            x, y = parse.(Float64, split(coords))
            Point(x, y)
          end
          push!(inners, inner)
        end

        PolyArea(outer, inners)
      end
    end

    # COMMAND USED TO GENERATE TEST FILES (VARY --seed = 1, 2, ..., 5)
    # rpg --cluster 30 --algo 2opt --format line --seed 1 --output poly1
    fnames = ["poly$i.line" for i in 1:5]
    polys1 = [readpoly(joinpath(datadir, fname)) for fname in fnames]
    for poly in polys1
      @test nvertices(first(chains(poly))) == 30
      @test !hasholes(poly)
      @test issimple(poly)
      @test orientation(poly) == [:CCW]
      @test unique(poly) == poly
    end

    # COMMAND USED TO GENERATE TEST FILES (VARY --seed = 1, 2, ..., 5)
    # rpg --cluster 30 --algo 2opt --format line --seed 1 --output smooth1 --smooth 2
    fnames = ["smooth$i.line" for i in 1:5]
    polys2 = [readpoly(joinpath(datadir, fname)) for fname in fnames]
    for poly in polys2
      @test nvertices(first(chains(poly))) == 120
      @test !hasholes(poly)
      @test issimple(poly)
      @test orientation(poly) == [:CCW]
      @test unique(poly) == poly
    end

    # COMMAND USED TO GENERATE TEST FILES (VARY --seed = 1, 2, ..., 5)
    # rpg --cluster 30 --algo 2opt --format line --seed 1 --output hole1 --holes 2
    fnames = ["hole$i.line" for i in 1:5]
    polys3 = [readpoly(joinpath(datadir, fname)) for fname in fnames]
    for poly in polys3
      rings = chains(poly)
      @test nvertices(first(rings)) < 30
      @test all(nvertices.(rings[2:end]) .< 18)
      @test hasholes(poly)
      @test !issimple(poly)
      orients = orientation(poly)
      @test orients[1] == :CCW
      @test all(orients[2:end] .== :CW)
      @test unique(poly) == poly
    end

    # test bridges
    for poly in [polys1; polys2; polys3]
      b  = bridge(poly)
      nb = nvertices(b)
      np = nvertices.(chains(poly))
      @test orientation(b) == :CCW
      @test nb ≥ sum(np)
    end

    # bridges between holes
    outer = P2[(0,0),(1,0),(1,1),(0,1),(0,0)]
    hole1 = P2[T.((0.2,0.2)),T.((0.4,0.2)),T.((0.4,0.4)),T.((0.2,0.4)),T.((0.2,0.2))]
    hole2 = P2[T.((0.6,0.2)),T.((0.8,0.2)),T.((0.8,0.4)),T.((0.6,0.4)),T.((0.6,0.2))]
    poly  = PolyArea(outer, [hole1, hole2])
    chain = bridge(poly)
    target = T[
      0.0  0.2  0.2  0.4  0.4  0.6  0.6  0.8  0.8  0.6  0.4  0.2  0.0  1.0  1.0  0.0
      0.0  0.2  0.4  0.4  0.2  0.2  0.4  0.4  0.2  0.2  0.2  0.2  0.0  0.0  1.0  1.0
    ]
    @test vertices(chain) == Point.(eachcol(target))

    # test uniqueness
    points = P2[(1,1),(2,2),(2,2),(3,3),(1,1)]
    poly   = PolyArea(points)
    unique!(poly)
    @test first(chains(poly)) == Chain(points)

    # TODO: test angles
  end
end<|MERGE_RESOLUTION|>--- conflicted
+++ resolved
@@ -79,15 +79,13 @@
     s2 = Segment(P2(3,0), P2(4,0))
     @test s1 ∩ s2 === s2 ∩ s1 === nothing
 
-<<<<<<< HEAD
+    s1 = Segment(P2(2,1), P2(1,2))
+    s2 = Segment(P2(1,0), P2(1,1))
+    @test s1 ∩ s2 === s2 ∩ s1 === nothing
+    
     s1 = Segment(P2(1.5,1.5), P2(3.0,1.5))
     s2 = Segment(P2(3.0,1.0), P2(2.0,2.0))
     @test s1 ∩ s2 == s2 ∩ s1 == P2(2.5,1.5)
-=======
-    s1 = Segment(P2(2,1), P2(1,2))
-    s2 = Segment(P2(1,0), P2(1,1))
-    @test s1 ∩ s2 === s2 ∩ s1 === nothing
->>>>>>> 3f3fef1d
   end
 
   @testset "Triangles" begin
