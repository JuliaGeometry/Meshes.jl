--- conflicted
+++ resolved
@@ -207,13 +207,7 @@
   tri = Triangle(cart(5, 5), cart(10, 10), cart(15, 5))
   grid = cartgrid(20, 20)
   trans = Translate(2.0, 3.0)
-<<<<<<< HEAD
-  transgrid = TransformedGrid(grid, trans)
-  transtri = tri |> trans
-  @test isequal(indices(transgrid, transtri), indices(grid, tri))
-=======
   ttri = TransformedGeometry(tri, trans)
   tgrid = TransformedGrid(grid, trans)
   @test issetequal(indices(tgrid, ttri), indices(grid, tri))
->>>>>>> d8f8c52d
 end