@testitem "Indices" setup = [Setup] begin
<<<<<<< HEAD
  g = cartgrid(10, 10)
  b = Box(cart(1, 1), cart(5, 5))
  v = view(g, b)
  @test v == CartesianGrid(cart(0, 0), cart(6, 6), dims=(6, 6))

  p = PointSet(vertices(g))
  v = view(p, b)
  @test centroid(v, 1) == cart(1, 1)
  @test centroid(v, nelements(v)) == cart(5, 5)

  # boxes
  g = cartgrid(10, 10)
  p = PointSet(vertices(g))
  b = Ball(cart(0, 0), T(2))
  v = view(g, b)
  @test nelements(v) == 4
  @test v[1] == g[1]
  v = view(p, b)
  @test nelements(v) == 6
  @test to.(v) == vector.([(0, 0), (1, 0), (2, 0), (0, 1), (1, 1), (0, 2)])

  b1 = Box(cart(0.6, 0.7), cart(1.0, 1.0))
  b2 = Box(cart(0.6, 0.7), cart(1.2, 1.2))
  b3 = Box(cart(0.0, 0.0), cart(0.6, 0.3))
  b4 = Box(cart(-0.2, -0.2), cart(0.6, 0.3))
  b5 = Box(cart(0.25, 0.15), cart(0.95, 0.85))
  b6 = Box(cart(0.35, 0.25), cart(0.85, 0.75))
  b7 = Box(cart(0.05, 0.05), cart(0.65, 0.35))
  b8 = Box(cart(0.55, 0.65), cart(0.95, 0.95))
  x = range(zero(T), stop=one(T), length=6)
  y = T[0.0, 0.1, 0.3, 0.7, 0.9, 1.0]
  g = RectilinearGrid(x, y)
  linds = LinearIndices(size(g))
  @test issetequal(indices(g, b1), [linds[4, 4], linds[5, 4], linds[4, 5], linds[5, 5]])
  @test issetequal(indices(g, b2), [linds[4, 4], linds[5, 4], linds[4, 5], linds[5, 5]])
  @test issetequal(indices(g, b3), [linds[1, 1], linds[2, 1], linds[3, 1], linds[1, 2], linds[2, 2], linds[3, 2]])
  @test issetequal(indices(g, b4), [linds[1, 1], linds[2, 1], linds[3, 1], linds[1, 2], linds[2, 2], linds[3, 2]])
  @test issetequal(
    indices(g, b5),
    [
      linds[2, 2],
      linds[3, 2],
      linds[4, 2],
      linds[5, 2],
      linds[2, 3],
      linds[3, 3],
      linds[4, 3],
      linds[5, 3],
      linds[2, 4],
      linds[3, 4],
      linds[4, 4],
      linds[5, 4]
    ]
  )
  @test issetequal(
    indices(g, b6),
    [
      linds[2, 2],
      linds[3, 2],
      linds[4, 2],
      linds[5, 2],
      linds[2, 3],
      linds[3, 3],
      linds[4, 3],
      linds[5, 3],
      linds[2, 4],
      linds[3, 4],
      linds[4, 4],
      linds[5, 4]
    ]
  )
  @test issetequal(
    indices(g, b7),
    [
      linds[1, 1],
      linds[2, 1],
      linds[3, 1],
      linds[4, 1],
      linds[1, 2],
      linds[2, 2],
      linds[3, 2],
      linds[4, 2],
      linds[1, 3],
      linds[2, 3],
      linds[3, 3],
      linds[4, 3]
    ]
  )
  @test issetequal(
    indices(g, b8),
    [
      linds[3, 3],
      linds[4, 3],
      linds[5, 3],
      linds[3, 4],
      linds[4, 4],
      linds[5, 4],
      linds[3, 5],
      linds[4, 5],
      linds[5, 5]
    ]
  )

  # convex polygons
  tri = Triangle(cart(5, 7), cart(10, 12), cart(15, 7))
  pent = Pentagon(cart(6, 1), cart(2, 10), cart(10, 16), cart(18, 10), cart(14, 1))

  grid = cartgrid(20, 20)
  linds = LinearIndices(size(grid))
  @test linds[10, 10] ∈ indices(grid, tri)
  @test linds[10, 6] ∈ indices(grid, pent)

  grid = CartesianGrid(cart(-2, -2), cart(20, 20), T.((0.5, 1.5)))
  linds = LinearIndices(size(grid))
  @test linds[21, 7] ∈ indices(grid, tri)
  @test linds[21, 4] ∈ indices(grid, pent)

  grid = CartesianGrid(cart(-100, -100), cart(20, 20), T.((2, 2)))
  linds = LinearIndices(size(grid))
  @test linds[57, 54] ∈ indices(grid, tri)
  @test linds[55, 53] ∈ indices(grid, pent)

  # non-convex polygons
  poly1 = PolyArea(cart.([(3, 3), (9, 9), (3, 15), (17, 15), (17, 3)]))
  poly2 = PolyArea([pointify(pent), pointify(tri)])

  grid = cartgrid(20, 20)
  linds = LinearIndices(size(grid))
  @test linds[12, 6] ∈ indices(grid, poly1)
  @test linds[10, 3] ∈ indices(grid, poly2)

  grid = CartesianGrid(cart(-2, -2), cart(20, 20), T.((0.5, 1.5)))
  linds = LinearIndices(size(grid))
  @test linds[22, 6] ∈ indices(grid, poly1)
  @test linds[17, 4] ∈ indices(grid, poly2)

  grid = CartesianGrid(cart(-100, -100), cart(20, 20), T.((2, 2)))
  linds = LinearIndices(size(grid))
  @test linds[57, 54] ∈ indices(grid, poly1)
  @test linds[55, 53] ∈ indices(grid, poly2)

  # rotate
  poly1 = poly1 |> Rotate(Angle2d(T(π / 2)))
  poly2 = poly2 |> Rotate(Angle2d(T(π / 2)))

  grid = CartesianGrid(cart(-20, 0), cart(0, 20), T.((1, 1)))
  linds = LinearIndices(size(grid))
  @test linds[12, 12] ∈ indices(grid, poly1)
  @test linds[16, 11] ∈ indices(grid, poly2)

  grid = CartesianGrid(cart(-22, -2), cart(0, 20), T.((0.5, 1.5)))
  linds = LinearIndices(size(grid))
  @test linds[26, 8] ∈ indices(grid, poly1)
  @test linds[36, 9] ∈ indices(grid, poly2)

  grid = CartesianGrid(cart(-100, -100), cart(20, 20), T.((2, 2)))
  linds = LinearIndices(size(grid))
  @test linds[46, 57] ∈ indices(grid, poly1)
  @test linds[48, 55] ∈ indices(grid, poly2)

  # multi
  multi = Multi([tri, pent])
  grid = cartgrid(20, 20)
  linds = LinearIndices(size(grid))
  @test linds[10, 10] ∈ indices(grid, multi)
  @test linds[10, 6] ∈ indices(grid, multi)

  # clipping
  tri = Triangle(cart(-4, 10), cart(5, 19), cart(5, 1))
  grid = cartgrid(20, 20)
  linds = LinearIndices(size(grid))
  @test linds[3, 10] ∈ indices(grid, tri)

  # out of grid
  tri = Triangle(cart(-12, 8), cart(-8, 14), cart(-4, 8))
  grid = cartgrid(20, 20)
  @test isempty(indices(grid, tri))

  # chain
  seg = Segment(cart(2, 12), cart(16, 18))
  rope = Rope(cart(8, 1), cart(5, 9), cart(9, 13), cart(17, 10))
  ring = Ring(cart(8, 1), cart(5, 9), cart(9, 13), cart(17, 10))
  grid = cartgrid(20, 20)
  linds = LinearIndices(size(grid))
  @test linds[9, 15] ∈ indices(grid, seg)
  @test linds[7, 11] ∈ indices(grid, rope)
  @test linds[12, 5] ∈ indices(grid, ring)

  # points
  p1 = cart(0, 0)
  p2 = cart(0.5, 0.5)
  p3 = cart(1, 1)
  p4 = cart(2, 2)
  p5 = cart(10, 10)
  p6 = cart(11, 11)
  grid = cartgrid(10, 10)
  linds = LinearIndices(size(grid))
  @test linds[1, 1] == only(indices(grid, p1))
  @test linds[1, 1] == only(indices(grid, p2))
  @test linds[1, 1] == only(indices(grid, p3))
  @test linds[2, 2] == only(indices(grid, p4))
  @test linds[10, 10] == only(indices(grid, p5))
  @test isempty(indices(grid, p6))

  # transformed grid
  grid = cartgrid(20, 20)
  poly = PolyArea(cart.([(3, 3), (9, 9), (3, 15), (17, 15), (17, 3)]))
  inds = indices(grid, poly)
  linds = LinearIndices(size(grid))
  @test linds[12, 6] ∈ indices(grid, poly)
  trans = Rotate(Angle2d(T(π / 2))) → Morphological(c -> Cartesian(c.x + c.y, c.y, c.x - c.y))
  tgrid = trans(grid)
  tpoly = trans(poly)
  @test indices(tgrid, tpoly) == indices(grid, poly)
=======
	g = cartgrid(10, 10)
	b = Box(cart(1, 1), cart(5, 5))
	v = view(g, b)
	@test v == CartesianGrid(cart(0, 0), cart(6, 6), dims=(6, 6))

	p = PointSet(vertices(g))
	v = view(p, b)
	@test centroid(v, 1) == cart(1, 1)
	@test centroid(v, nelements(v)) == cart(5, 5)

	# boxes
	g = cartgrid(10, 10)
	p = PointSet(vertices(g))
	b = Ball(cart(0, 0), T(2))
	v = view(g, b)
	@test nelements(v) == 4
	@test v[1] == g[1]
	v = view(p, b)
	@test nelements(v) == 6
	@test to.(v) == vector.([(0, 0), (1, 0), (2, 0), (0, 1), (1, 1), (0, 2)])

	b1 = Box(cart(0.6, 0.7), cart(1.0, 1.0))
	b2 = Box(cart(0.6, 0.7), cart(1.2, 1.2))
	b3 = Box(cart(0.0, 0.0), cart(0.6, 0.3))
	b4 = Box(cart(-0.2, -0.2), cart(0.6, 0.3))
	b5 = Box(cart(0.25, 0.15), cart(0.95, 0.85))
	b6 = Box(cart(0.35, 0.25), cart(0.85, 0.75))
	b7 = Box(cart(0.05, 0.05), cart(0.65, 0.35))
	b8 = Box(cart(0.55, 0.65), cart(0.95, 0.95))
	x = range(zero(T), stop=one(T), length=6)
	y = T[0.0, 0.1, 0.3, 0.7, 0.9, 1.0]
	g = RectilinearGrid(x, y)
	linds = LinearIndices(size(g))
	@test issetequal(indices(g, b1), [linds[4, 4], linds[5, 4], linds[4, 5], linds[5, 5]])
	@test issetequal(indices(g, b2), [linds[4, 4], linds[5, 4], linds[4, 5], linds[5, 5]])
	@test issetequal(indices(g, b3), [linds[1, 1], linds[2, 1], linds[3, 1], linds[1, 2], linds[2, 2], linds[3, 2]])
	@test issetequal(indices(g, b4), [linds[1, 1], linds[2, 1], linds[3, 1], linds[1, 2], linds[2, 2], linds[3, 2]])
	@test issetequal(
		indices(g, b5),
		[
			linds[2, 2],
			linds[3, 2],
			linds[4, 2],
			linds[5, 2],
			linds[2, 3],
			linds[3, 3],
			linds[4, 3],
			linds[5, 3],
			linds[2, 4],
			linds[3, 4],
			linds[4, 4],
			linds[5, 4],
		],
	)
	@test issetequal(
		indices(g, b6),
		[
			linds[2, 2],
			linds[3, 2],
			linds[4, 2],
			linds[5, 2],
			linds[2, 3],
			linds[3, 3],
			linds[4, 3],
			linds[5, 3],
			linds[2, 4],
			linds[3, 4],
			linds[4, 4],
			linds[5, 4],
		],
	)
	@test issetequal(
		indices(g, b7),
		[
			linds[1, 1],
			linds[2, 1],
			linds[3, 1],
			linds[4, 1],
			linds[1, 2],
			linds[2, 2],
			linds[3, 2],
			linds[4, 2],
			linds[1, 3],
			linds[2, 3],
			linds[3, 3],
			linds[4, 3],
		],
	)
	@test issetequal(
		indices(g, b8),
		[
			linds[3, 3],
			linds[4, 3],
			linds[5, 3],
			linds[3, 4],
			linds[4, 4],
			linds[5, 4],
			linds[3, 5],
			linds[4, 5],
			linds[5, 5],
		],
	)

	# convex polygons
	tri = Triangle(cart(5, 7), cart(10, 12), cart(15, 7))
	pent = Pentagon(cart(6, 1), cart(2, 10), cart(10, 16), cart(18, 10), cart(14, 1))

	grid = cartgrid(20, 20)
	linds = LinearIndices(size(grid))
	@test linds[10, 10] ∈ indices(grid, tri)
	@test linds[10, 6] ∈ indices(grid, pent)

	grid = CartesianGrid(cart(-2, -2), cart(20, 20), T.((0.5, 1.5)))
	linds = LinearIndices(size(grid))
	@test linds[21, 7] ∈ indices(grid, tri)
	@test linds[21, 4] ∈ indices(grid, pent)

	grid = CartesianGrid(cart(-100, -100), cart(20, 20), T.((2, 2)))
	linds = LinearIndices(size(grid))
	@test linds[57, 54] ∈ indices(grid, tri)
	@test linds[55, 53] ∈ indices(grid, pent)

	# non-convex polygons
	poly1 = PolyArea(cart.([(3, 3), (9, 9), (3, 15), (17, 15), (17, 3)]))
	poly2 = PolyArea([pointify(pent), pointify(tri)])

	grid = cartgrid(20, 20)
	linds = LinearIndices(size(grid))
	@test linds[12, 6] ∈ indices(grid, poly1)
	@test linds[10, 3] ∈ indices(grid, poly2)

	grid = CartesianGrid(cart(-2, -2), cart(20, 20), T.((0.5, 1.5)))
	linds = LinearIndices(size(grid))
	@test linds[22, 6] ∈ indices(grid, poly1)
	@test linds[17, 4] ∈ indices(grid, poly2)

	grid = CartesianGrid(cart(-100, -100), cart(20, 20), T.((2, 2)))
	linds = LinearIndices(size(grid))
	@test linds[57, 54] ∈ indices(grid, poly1)
	@test linds[55, 53] ∈ indices(grid, poly2)

	# rotate
	poly1 = poly1 |> Rotate(Angle2d(T(π / 2)))
	poly2 = poly2 |> Rotate(Angle2d(T(π / 2)))

	grid = CartesianGrid(cart(-20, 0), cart(0, 20), T.((1, 1)))
	linds = LinearIndices(size(grid))
	@test linds[12, 12] ∈ indices(grid, poly1)
	@test linds[16, 11] ∈ indices(grid, poly2)

	grid = CartesianGrid(cart(-22, -2), cart(0, 20), T.((0.5, 1.5)))
	linds = LinearIndices(size(grid))
	@test linds[26, 8] ∈ indices(grid, poly1)
	@test linds[36, 9] ∈ indices(grid, poly2)

	grid = CartesianGrid(cart(-100, -100), cart(20, 20), T.((2, 2)))
	linds = LinearIndices(size(grid))
	@test linds[46, 57] ∈ indices(grid, poly1)
	@test linds[48, 55] ∈ indices(grid, poly2)

	# multi
	multi = Multi([tri, pent])
	grid = cartgrid(20, 20)
	linds = LinearIndices(size(grid))
	@test linds[10, 10] ∈ indices(grid, multi)
	@test linds[10, 6] ∈ indices(grid, multi)

	# clipping
	tri = Triangle(cart(-4, 10), cart(5, 19), cart(5, 1))
	grid = cartgrid(20, 20)
	linds = LinearIndices(size(grid))
	@test linds[3, 10] ∈ indices(grid, tri)

	# out of grid
	tri = Triangle(cart(-12, 8), cart(-8, 14), cart(-4, 8))
	grid = cartgrid(20, 20)
	@test isempty(indices(grid, tri))

	# chain
	seg = Segment(cart(2, 12), cart(16, 18))
	rope = Rope(cart(8, 1), cart(5, 9), cart(9, 13), cart(17, 10))
	ring = Ring(cart(8, 1), cart(5, 9), cart(9, 13), cart(17, 10))
	grid = cartgrid(20, 20)
	linds = LinearIndices(size(grid))
	@test linds[9, 15] ∈ indices(grid, seg)
	@test linds[7, 11] ∈ indices(grid, rope)
	@test linds[12, 5] ∈ indices(grid, ring)

	# points
	p1 = cart(0, 0)
	p2 = cart(0.5, 0.5)
	p3 = cart(1, 1)
	p4 = cart(2, 2)
	p5 = cart(10, 10)
	p6 = cart(11, 11)
	grid = cartgrid(10, 10)
	linds = LinearIndices(size(grid))
	@test linds[1, 1] == only(indices(grid, p1))
	@test linds[1, 1] == only(indices(grid, p2))
	@test linds[1, 1] == only(indices(grid, p3))
	@test linds[2, 2] == only(indices(grid, p4))
	@test linds[10, 10] == only(indices(grid, p5))
	@test isempty(indices(grid, p6))

>>>>>>> c7c91f96
end<|MERGE_RESOLUTION|>--- conflicted
+++ resolved
@@ -1,220 +1,4 @@
 @testitem "Indices" setup = [Setup] begin
-<<<<<<< HEAD
-  g = cartgrid(10, 10)
-  b = Box(cart(1, 1), cart(5, 5))
-  v = view(g, b)
-  @test v == CartesianGrid(cart(0, 0), cart(6, 6), dims=(6, 6))
-
-  p = PointSet(vertices(g))
-  v = view(p, b)
-  @test centroid(v, 1) == cart(1, 1)
-  @test centroid(v, nelements(v)) == cart(5, 5)
-
-  # boxes
-  g = cartgrid(10, 10)
-  p = PointSet(vertices(g))
-  b = Ball(cart(0, 0), T(2))
-  v = view(g, b)
-  @test nelements(v) == 4
-  @test v[1] == g[1]
-  v = view(p, b)
-  @test nelements(v) == 6
-  @test to.(v) == vector.([(0, 0), (1, 0), (2, 0), (0, 1), (1, 1), (0, 2)])
-
-  b1 = Box(cart(0.6, 0.7), cart(1.0, 1.0))
-  b2 = Box(cart(0.6, 0.7), cart(1.2, 1.2))
-  b3 = Box(cart(0.0, 0.0), cart(0.6, 0.3))
-  b4 = Box(cart(-0.2, -0.2), cart(0.6, 0.3))
-  b5 = Box(cart(0.25, 0.15), cart(0.95, 0.85))
-  b6 = Box(cart(0.35, 0.25), cart(0.85, 0.75))
-  b7 = Box(cart(0.05, 0.05), cart(0.65, 0.35))
-  b8 = Box(cart(0.55, 0.65), cart(0.95, 0.95))
-  x = range(zero(T), stop=one(T), length=6)
-  y = T[0.0, 0.1, 0.3, 0.7, 0.9, 1.0]
-  g = RectilinearGrid(x, y)
-  linds = LinearIndices(size(g))
-  @test issetequal(indices(g, b1), [linds[4, 4], linds[5, 4], linds[4, 5], linds[5, 5]])
-  @test issetequal(indices(g, b2), [linds[4, 4], linds[5, 4], linds[4, 5], linds[5, 5]])
-  @test issetequal(indices(g, b3), [linds[1, 1], linds[2, 1], linds[3, 1], linds[1, 2], linds[2, 2], linds[3, 2]])
-  @test issetequal(indices(g, b4), [linds[1, 1], linds[2, 1], linds[3, 1], linds[1, 2], linds[2, 2], linds[3, 2]])
-  @test issetequal(
-    indices(g, b5),
-    [
-      linds[2, 2],
-      linds[3, 2],
-      linds[4, 2],
-      linds[5, 2],
-      linds[2, 3],
-      linds[3, 3],
-      linds[4, 3],
-      linds[5, 3],
-      linds[2, 4],
-      linds[3, 4],
-      linds[4, 4],
-      linds[5, 4]
-    ]
-  )
-  @test issetequal(
-    indices(g, b6),
-    [
-      linds[2, 2],
-      linds[3, 2],
-      linds[4, 2],
-      linds[5, 2],
-      linds[2, 3],
-      linds[3, 3],
-      linds[4, 3],
-      linds[5, 3],
-      linds[2, 4],
-      linds[3, 4],
-      linds[4, 4],
-      linds[5, 4]
-    ]
-  )
-  @test issetequal(
-    indices(g, b7),
-    [
-      linds[1, 1],
-      linds[2, 1],
-      linds[3, 1],
-      linds[4, 1],
-      linds[1, 2],
-      linds[2, 2],
-      linds[3, 2],
-      linds[4, 2],
-      linds[1, 3],
-      linds[2, 3],
-      linds[3, 3],
-      linds[4, 3]
-    ]
-  )
-  @test issetequal(
-    indices(g, b8),
-    [
-      linds[3, 3],
-      linds[4, 3],
-      linds[5, 3],
-      linds[3, 4],
-      linds[4, 4],
-      linds[5, 4],
-      linds[3, 5],
-      linds[4, 5],
-      linds[5, 5]
-    ]
-  )
-
-  # convex polygons
-  tri = Triangle(cart(5, 7), cart(10, 12), cart(15, 7))
-  pent = Pentagon(cart(6, 1), cart(2, 10), cart(10, 16), cart(18, 10), cart(14, 1))
-
-  grid = cartgrid(20, 20)
-  linds = LinearIndices(size(grid))
-  @test linds[10, 10] ∈ indices(grid, tri)
-  @test linds[10, 6] ∈ indices(grid, pent)
-
-  grid = CartesianGrid(cart(-2, -2), cart(20, 20), T.((0.5, 1.5)))
-  linds = LinearIndices(size(grid))
-  @test linds[21, 7] ∈ indices(grid, tri)
-  @test linds[21, 4] ∈ indices(grid, pent)
-
-  grid = CartesianGrid(cart(-100, -100), cart(20, 20), T.((2, 2)))
-  linds = LinearIndices(size(grid))
-  @test linds[57, 54] ∈ indices(grid, tri)
-  @test linds[55, 53] ∈ indices(grid, pent)
-
-  # non-convex polygons
-  poly1 = PolyArea(cart.([(3, 3), (9, 9), (3, 15), (17, 15), (17, 3)]))
-  poly2 = PolyArea([pointify(pent), pointify(tri)])
-
-  grid = cartgrid(20, 20)
-  linds = LinearIndices(size(grid))
-  @test linds[12, 6] ∈ indices(grid, poly1)
-  @test linds[10, 3] ∈ indices(grid, poly2)
-
-  grid = CartesianGrid(cart(-2, -2), cart(20, 20), T.((0.5, 1.5)))
-  linds = LinearIndices(size(grid))
-  @test linds[22, 6] ∈ indices(grid, poly1)
-  @test linds[17, 4] ∈ indices(grid, poly2)
-
-  grid = CartesianGrid(cart(-100, -100), cart(20, 20), T.((2, 2)))
-  linds = LinearIndices(size(grid))
-  @test linds[57, 54] ∈ indices(grid, poly1)
-  @test linds[55, 53] ∈ indices(grid, poly2)
-
-  # rotate
-  poly1 = poly1 |> Rotate(Angle2d(T(π / 2)))
-  poly2 = poly2 |> Rotate(Angle2d(T(π / 2)))
-
-  grid = CartesianGrid(cart(-20, 0), cart(0, 20), T.((1, 1)))
-  linds = LinearIndices(size(grid))
-  @test linds[12, 12] ∈ indices(grid, poly1)
-  @test linds[16, 11] ∈ indices(grid, poly2)
-
-  grid = CartesianGrid(cart(-22, -2), cart(0, 20), T.((0.5, 1.5)))
-  linds = LinearIndices(size(grid))
-  @test linds[26, 8] ∈ indices(grid, poly1)
-  @test linds[36, 9] ∈ indices(grid, poly2)
-
-  grid = CartesianGrid(cart(-100, -100), cart(20, 20), T.((2, 2)))
-  linds = LinearIndices(size(grid))
-  @test linds[46, 57] ∈ indices(grid, poly1)
-  @test linds[48, 55] ∈ indices(grid, poly2)
-
-  # multi
-  multi = Multi([tri, pent])
-  grid = cartgrid(20, 20)
-  linds = LinearIndices(size(grid))
-  @test linds[10, 10] ∈ indices(grid, multi)
-  @test linds[10, 6] ∈ indices(grid, multi)
-
-  # clipping
-  tri = Triangle(cart(-4, 10), cart(5, 19), cart(5, 1))
-  grid = cartgrid(20, 20)
-  linds = LinearIndices(size(grid))
-  @test linds[3, 10] ∈ indices(grid, tri)
-
-  # out of grid
-  tri = Triangle(cart(-12, 8), cart(-8, 14), cart(-4, 8))
-  grid = cartgrid(20, 20)
-  @test isempty(indices(grid, tri))
-
-  # chain
-  seg = Segment(cart(2, 12), cart(16, 18))
-  rope = Rope(cart(8, 1), cart(5, 9), cart(9, 13), cart(17, 10))
-  ring = Ring(cart(8, 1), cart(5, 9), cart(9, 13), cart(17, 10))
-  grid = cartgrid(20, 20)
-  linds = LinearIndices(size(grid))
-  @test linds[9, 15] ∈ indices(grid, seg)
-  @test linds[7, 11] ∈ indices(grid, rope)
-  @test linds[12, 5] ∈ indices(grid, ring)
-
-  # points
-  p1 = cart(0, 0)
-  p2 = cart(0.5, 0.5)
-  p3 = cart(1, 1)
-  p4 = cart(2, 2)
-  p5 = cart(10, 10)
-  p6 = cart(11, 11)
-  grid = cartgrid(10, 10)
-  linds = LinearIndices(size(grid))
-  @test linds[1, 1] == only(indices(grid, p1))
-  @test linds[1, 1] == only(indices(grid, p2))
-  @test linds[1, 1] == only(indices(grid, p3))
-  @test linds[2, 2] == only(indices(grid, p4))
-  @test linds[10, 10] == only(indices(grid, p5))
-  @test isempty(indices(grid, p6))
-
-  # transformed grid
-  grid = cartgrid(20, 20)
-  poly = PolyArea(cart.([(3, 3), (9, 9), (3, 15), (17, 15), (17, 3)]))
-  inds = indices(grid, poly)
-  linds = LinearIndices(size(grid))
-  @test linds[12, 6] ∈ indices(grid, poly)
-  trans = Rotate(Angle2d(T(π / 2))) → Morphological(c -> Cartesian(c.x + c.y, c.y, c.x - c.y))
-  tgrid = trans(grid)
-  tpoly = trans(poly)
-  @test indices(tgrid, tpoly) == indices(grid, poly)
-=======
 	g = cartgrid(10, 10)
 	b = Box(cart(1, 1), cart(5, 5))
 	v = view(g, b)
@@ -419,5 +203,4 @@
 	@test linds[10, 10] == only(indices(grid, p5))
 	@test isempty(indices(grid, p6))
 
->>>>>>> c7c91f96
 end